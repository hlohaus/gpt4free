# GPT4free - use ChatGPT, for free!!

<img width="1383" alt="image" src="https://user-images.githubusercontent.com/98614666/233799515-1a7cb6a3-b17f-42c4-956d-8d2a0664466f.png">

Have you ever come across some amazing projects that you couldn't use **just because you didn't have an OpenAI API key?** 

**We've got you covered!** This repository offers **reverse-engineered** third-party APIs for `GPT-4/3.5`, sourced from various websites. You can simply **download** this repository, and use the available modules, which are designed to be used **just like OpenAI's official package**. **Unleash ChatGPT's potential for your projects, now!** You are welcome ; ).

By the way, thank you so much for `5.3k` stars and all the support!!
<<<<<<< HEAD
=======

## Announcement
Dear  Gpt4free Community,

I want to thank you for your interest in and support of this project, which I only intended to be for entertainment and educational purposes; I had no idea it would end up being so popular.

I'm aware of the concerns about the project's legality and its impact on smaller sites hosting APIs. I take these concerns seriously and plan to address them.

Here's what I'm doing to fix these issues:

1. Removing APIs from smaller sites: To reduce the impact on smaller sites, I have removed their APIs from the repository. Please shoot me a dm if you are an owner of a site and want it removed.

2. Commitment to ethical use: I want to emphasize my commitment to promoting ethical use of language models. I don't support any illegal or unethical behavior, and I expect users to follow the same principles.

Thank you for your support and understanding. I appreciate your continued interest in gpt4free and am committed to addressing your concerns.

Sincerely,
xtekky

## Legal Notice <a name="legal-notice"></a>

This repository uses third-party APIs and AI models and is *not* associated with or endorsed by the API providers or the original developers of the models. This project is intended **for educational purposes only**.

Please note the following:

1. **Disclaimer**: The APIs, services, and trademarks mentioned in this repository belong to their respective owners. This project is *not* claiming any right over them.

2. **Responsibility**: The author of this repository is *not* responsible for any consequences arising from the use or misuse of this repository or the content provided by the third-party APIs and any damage or losses caused by users' actions.

3. **Educational Purposes Only**: This repository and its content are provided strictly for educational purposes. By using the information and code provided, users acknowledge that they are using the APIs and models at their own risk and agree to comply with any applicable laws and regulations.
>>>>>>> 7e858de0

## Announcement
Dear  Gpt4free Community,

I want to thank you for your interest in and support of this project, which I only intended to be for entertainment and educational purposes; I had no idea it would end up being so popular.

I'm aware of the concerns about the project's legality and its impact on smaller sites hosting APIs. I take these concerns seriously and plan to address them.

Here's what I'm doing to fix these issues:

1. Removing APIs from smaller sites: To reduce the impact on smaller sites, I have removed their APIs from the repository. Please shoot me a dm if you are an owner of a site and want it removed.

2. Commitment to ethical use: I want to emphasize my commitment to promoting ethical use of language models. I don't support any illegal or unethical behavior, and I expect users to follow the same principles.

Thank you for your support and understanding. I appreciate your continued interest in gpt4free and am committed to addressing your concerns.

Sincerely,
xtekky

## Table of Contents
| Section | Description | Link | Status |
| ------- | ----------- | ---- | ------ |
| **To do list** | List of tasks to be done | [![Link to Section](https://img.shields.io/badge/Link-Go%20to%20Section-blue)](#todo) | - |
| **Current Sites** | Current websites or platforms related to gpt4free | [![Link to Section](https://img.shields.io/badge/Link-Go%20to%20Section-blue)](#current-sites) | - |
| **Best Sites for gpt4** | Recommended websites or platforms for gpt4 | [![Link to Section](https://img.shields.io/badge/Link-Go%20to%20Section-blue)](#best-sites) | - |
| **Streamlit GPT4Free GUI** | Web-based graphical user interface for interacting with gpt4free | [![Link to Section](https://img.shields.io/badge/Link-Go%20to%20Section-blue)](#streamlit-gpt4free-gui) | - |
| **Docker** | Instructions on how to run gpt4free in a Docker container | [![Link to Section](https://img.shields.io/badge/Link-Go%20to%20Section-blue)](#docker-instructions) | - |
| **ChatGPT clone** | A ChatGPT clone with new features and scalability | [![Link to Website](https://img.shields.io/badge/Link-Visit%20Site-blue)](https://chat.chatbot.sex/chat) | - |
| **How to install** | Instructions on how to install gpt4free | [![Link to Section](https://img.shields.io/badge/Link-Go%20to%20Section-blue)](#install) | - |
| **Legal Notice** | Legal notice or disclaimer | [![Link to Section](https://img.shields.io/badge/Link-Go%20to%20Section-blue)](#legal-notice) | - |
| **Copyright** | Copyright information | [![Link to Section](https://img.shields.io/badge/Link-Go%20to%20Section-blue)](#copyright) | - |
| **Usage Examples** | | | |
| `quora (poe)` | Example usage for quora | [![Link to File](https://img.shields.io/badge/Link-Go%20to%20File-blue)](./quora/README.md) | ![Active](https://img.shields.io/badge/Active-brightgreen) |
| `phind` | Example usage for phind | [![Link to File](https://img.shields.io/badge/Link-Go%20to%20File-blue)](./phind/README.md) | ![Inactive](https://img.shields.io/badge/Active-brightgreen) |
| `you` | Example usage for you | [![Link to File](https://img.shields.io/badge/Link-Go%20to%20File-blue)](./you/README.md) | ![Active](https://img.shields.io/badge/Active-brightgreen)
| **Try it Out** | | | |
| Google Colab Jupyter Notebook | Example usage for gpt4free | [![Open in Colab](https://colab.research.google.com/assets/colab-badge.svg)](https://colab.research.google.com/github/DanielShemesh/gpt4free-colab/blob/main/gpt4free.ipynb) | - |
| replit Example (feel free to fork this repl) | Example usage for gpt4free | [![](https://img.shields.io/badge/Open%20in-Replit-1A1E27?logo=replit)](https://replit.com/@gpt4free/gpt4free-webui) | - |


## Todo <a name="todo"></a>

- [ ] Add a GUI for the repo 
- [ ] Make a general package named `openai_rev`, instead of different folders
- [ ] Live api status to know which are down and which can be used
- [ ] Integrate more API's in `./unfinished` as well as other ones in the lists
- [ ] Make an API to use as proxy for other projects
- [ ] Make a pypi package

## Current Sites <a name="current-sites"></a>

| Website                                              | Model(s)                        |
| ---------------------------------------------------- | ------------------------------- |
| [poe.com](https://poe.com)                           | GPT-4/3.5                       |
| [writesonic.com](https://writesonic.com)             | GPT-3.5 / Internet              |
| [t3nsor.com](https://t3nsor.com)                     | GPT-3.5                         |
| [you.com](https://you.com)                           | GPT-3.5 / Internet / good search|
| [phind.com](https://phind.com)                       | GPT-4 / Internet / good search  |
| [sqlchat.ai](https://sqlchat.ai)                     | GPT-3.5                         |
| [chat.openai.com/chat](https://chat.openai.com/chat) | GPT-3.5                         |
| [bard.google.com](https://bard.google.com)           | custom / search                 |
| [bing.com/chat](https://bing.com/chat)               | GPT-4/3.5                       |

## Best sites  <a name="best-sites"></a>

#### gpt-4
- [`/phind`](./phind/README.md) 
- pro: only stable gpt-4 with streaming ( no limit )
- contra: weird backend prompting 
- why not `ora` anymore ? gpt-4 requires login + limited

#### gpt-3.5
- looking for a stable api at the moment

## Install  <a name="install"></a>
download or clone this GitHub repo  
install requirements with:
```sh
pip3 install -r requirements.txt
```

## To start gpt4free GUI <a name="streamlit-gpt4free-gui"></a>
move `streamlit_app.py` from `./gui` to the base folder   
then run:   
`streamlit run streamlit_app.py` or `python3 -m streamlit run streamlit_app.py`

## Docker <a name="docker-instructions"></a>
Build
```
docker build -t gpt4free:latest -f Docker/Dockerfile .
```
Run
```
docker run -p 8501:8501 gpt4free:latest
```

## ChatGPT clone
> currently implementing new features and trying to scale it, please be patient it may be unstable     
> https://chat.chatbot.sex/chat
> This site was developed by me and includes **gpt-4/3.5**, **internet access** and **gpt-jailbreak's** like DAN   
> run locally here: https://github.com/xtekky/chatgpt-clone

## Copyright: 
This program is licensed under the [GNU GPL v3](https://www.gnu.org/licenses/gpl-3.0.txt)     

Most code, with the exception of `quora/api.py` (by [ading2210](https://github.com/ading2210)), has been written by me, [xtekky](https://github.com/xtekky).

### Copyright Notice: <a name="copyright"></a>
```
xtekky/openai-gpt4: multiple reverse engineered language-model api's to decentralise the ai industry.  
Copyright (C) 2023 xtekky

This program is free software: you can redistribute it and/or modify
it under the terms of the GNU General Public License as published by
the Free Software Foundation, either version 3 of the License, or
(at your option) any later version.

This program is distributed in the hope that it will be useful,
but WITHOUT ANY WARRANTY; without even the implied warranty of
MERCHANTABILITY or FITNESS FOR A PARTICULAR PURPOSE.  See the
GNU General Public License for more details.

You should have received a copy of the GNU General Public License
along with this program.  If not, see <https://www.gnu.org/licenses/>.
```<|MERGE_RESOLUTION|>--- conflicted
+++ resolved
@@ -7,39 +7,6 @@
 **We've got you covered!** This repository offers **reverse-engineered** third-party APIs for `GPT-4/3.5`, sourced from various websites. You can simply **download** this repository, and use the available modules, which are designed to be used **just like OpenAI's official package**. **Unleash ChatGPT's potential for your projects, now!** You are welcome ; ).
 
 By the way, thank you so much for `5.3k` stars and all the support!!
-<<<<<<< HEAD
-=======
-
-## Announcement
-Dear  Gpt4free Community,
-
-I want to thank you for your interest in and support of this project, which I only intended to be for entertainment and educational purposes; I had no idea it would end up being so popular.
-
-I'm aware of the concerns about the project's legality and its impact on smaller sites hosting APIs. I take these concerns seriously and plan to address them.
-
-Here's what I'm doing to fix these issues:
-
-1. Removing APIs from smaller sites: To reduce the impact on smaller sites, I have removed their APIs from the repository. Please shoot me a dm if you are an owner of a site and want it removed.
-
-2. Commitment to ethical use: I want to emphasize my commitment to promoting ethical use of language models. I don't support any illegal or unethical behavior, and I expect users to follow the same principles.
-
-Thank you for your support and understanding. I appreciate your continued interest in gpt4free and am committed to addressing your concerns.
-
-Sincerely,
-xtekky
-
-## Legal Notice <a name="legal-notice"></a>
-
-This repository uses third-party APIs and AI models and is *not* associated with or endorsed by the API providers or the original developers of the models. This project is intended **for educational purposes only**.
-
-Please note the following:
-
-1. **Disclaimer**: The APIs, services, and trademarks mentioned in this repository belong to their respective owners. This project is *not* claiming any right over them.
-
-2. **Responsibility**: The author of this repository is *not* responsible for any consequences arising from the use or misuse of this repository or the content provided by the third-party APIs and any damage or losses caused by users' actions.
-
-3. **Educational Purposes Only**: This repository and its content are provided strictly for educational purposes. By using the information and code provided, users acknowledge that they are using the APIs and models at their own risk and agree to comply with any applicable laws and regulations.
->>>>>>> 7e858de0
 
 ## Announcement
 Dear  Gpt4free Community,
