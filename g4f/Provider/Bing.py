<<<<<<< HEAD
import asyncio, json, os, random, aiohttp

from aiohttp import ClientSession

from ..typing import Any, AsyncGenerator, CreateResult, Union
from .base_provider import AsyncGeneratorProvider, get_cookies

class Bing(AsyncGeneratorProvider):
    url = "https://bing.com/chat"
    supports_gpt_4 = True
    working=True
    supports_stream=True
    needs_auth=True

    @staticmethod
    def create_completion(
        model: str,
        messages: list[dict[str, str]],
        cookies: dict,
        **kwargs
    ) -> AsyncGenerator:
=======
import asyncio, aiohttp, json, os, random

from aiohttp        import ClientSession
from ..typing       import Any, AsyncGenerator, CreateResult, Union
from .base_provider import AsyncGeneratorProvider, get_cookies

class Bing(AsyncGeneratorProvider):
    url             = "https://bing.com/chat"
    needs_auth      = True
    working         = True
    supports_gpt_4  = True
    supports_stream = True
        
    @staticmethod
    def create_async_generator(
            model: str,
            messages: list[dict[str, str]],
            cookies: dict = get_cookies(".bing.com"), **kwargs) -> AsyncGenerator:
>>>>>>> efd75a11
        
        if len(messages) < 2:
            prompt = messages[0]["content"]
            context = None

        else:
            prompt = messages[-1]["content"]
            context = create_context(messages[:-1])
        
        if cookies:
            #TODO: Will implement proper cookie retrieval later and use a try-except mechanism in 'stream_generate' instead of defaulting the cookie value like this
            #cookies_dict = get_cookies(".bing.com")
            cookies_dict = {
                'MUID': '',
                'BCP': '',
                'MUIDB': '',
                'USRLOC': '',
                'SRCHD': 'AF=hpcodx',
                'MMCASM': '',
                '_UR': '',
                'ANON': '',
                'NAP': '',
                'ABDEF': '',
                'PPLState': '1',
                'KievRPSSecAuth': '',
                '_U': '',
                'SUID': '',
                '_EDGE_S': '',
                'WLS': '',
                '_HPVN': '',
                '_SS': '',
                '_clck': '',
                'SRCHUSR': '',
                '_RwBf': '',
                'SRCHHPGUSR': '',
                'ipv6': '',
            }
        return stream_generate(prompt, context, cookies_dict)

def create_context(messages: list[dict[str, str]]):
    context = ""

    for message in messages:
        context += "[%s](#message)\n%s\n\n" % (message["role"], message["content"])

    return context

class Conversation():
    def __init__(self, conversationId: str, clientId: str, conversationSignature: str) -> None:
        self.conversationId = conversationId
        self.clientId = clientId
        self.conversationSignature = conversationSignature

async def create_conversation(session: ClientSession) -> Conversation:
    url = 'https://www.bing.com/turing/conversation/create'
    async with await session.get(url) as response:
        response = await response.json()
        conversationId = response.get('conversationId')
        clientId = response.get('clientId')
        conversationSignature = response.get('conversationSignature')

        if not conversationId or not clientId or not conversationSignature:
            raise Exception('Failed to create conversation.')
        
        return Conversation(conversationId, clientId, conversationSignature)

async def list_conversations(session: ClientSession) -> list:
    url = "https://www.bing.com/turing/conversation/chats"
    async with session.get(url) as response:
        response = await response.json()
        return response["chats"]
        
async def delete_conversation(session: ClientSession, conversation: Conversation) -> list:
    url = "https://sydney.bing.com/sydney/DeleteSingleConversation"
    json = {
        "conversationId": conversation.conversationId,
        "conversationSignature": conversation.conversationSignature,
        "participant": {"id": conversation.clientId},
        "source": "cib",
        "optionsSets": ["autosave"]
    }
    async with session.post(url, json=json) as response:
        response = await response.json()
        return response["result"]["value"] == "Success"

class Defaults:
    delimiter = "\x1e"
    ip_address = f"13.{random.randint(104, 107)}.{random.randint(0, 255)}.{random.randint(0, 255)}"

    allowedMessageTypes = [
        "Chat",
        "Disengaged",
        "AdsQuery",
        "SemanticSerp",
        "GenerateContentQuery",
        "SearchQuery",
        "ActionRequest",
        "Context",
        "Progress",
        "AdsQuery",
        "SemanticSerp",
    ]

    sliceIds = [
        "winmuid3tf",
        "osbsdusgreccf",
        "ttstmout",
        "crchatrev",
        "winlongmsgtf",
        "ctrlworkpay",
        "norespwtf",
        "tempcacheread",
        "temptacache",
        "505scss0",
        "508jbcars0",
        "515enbotdets0",
        "5082tsports",
        "515vaoprvs",
        "424dagslnv1s0",
        "kcimgattcf",
        "427startpms0",
    ]

    location = {
        "locale": "en-US",
        "market": "en-US",
        "region": "US",
        "locationHints": [
            {
                "country": "United States",
                "state": "California",
                "city": "Los Angeles",
                "timezoneoffset": 8,
                "countryConfidence": 8,
                "Center": {"Latitude": 34.0536909, "Longitude": -118.242766},
                "RegionType": 2,
                "SourceType": 1,
            }
        ],
    }

    headers = {
        'accept': '*/*',
        'accept-language': 'en-US,en;q=0.9',
        'cache-control': 'max-age=0',
        'sec-ch-ua': '"Chromium";v="110", "Not A(Brand";v="24", "Microsoft Edge";v="110"',
        'sec-ch-ua-arch': '"x86"',
        'sec-ch-ua-bitness': '"64"',
        'sec-ch-ua-full-version': '"110.0.1587.69"',
        'sec-ch-ua-full-version-list': '"Chromium";v="110.0.5481.192", "Not A(Brand";v="24.0.0.0", "Microsoft Edge";v="110.0.1587.69"',
        'sec-ch-ua-mobile': '?0',
        'sec-ch-ua-model': '""',
        'sec-ch-ua-platform': '"Windows"',
        'sec-ch-ua-platform-version': '"15.0.0"',
        'sec-fetch-dest': 'document',
        'sec-fetch-mode': 'navigate',
        'sec-fetch-site': 'none',
        'sec-fetch-user': '?1',
        'upgrade-insecure-requests': '1',
        'user-agent': 'Mozilla/5.0 (Windows NT 10.0; Win64; x64) AppleWebKit/537.36 (KHTML, like Gecko) Chrome/110.0.0.0 Safari/537.36 Edg/110.0.1587.69',
        'x-edge-shopping-flag': '1',
        'x-forwarded-for': ip_address,
    }

    optionsSets = {
        "optionsSets": [
            'saharasugg',
            'enablenewsfc',
            'clgalileo',
            'gencontentv3',
            "nlu_direct_response_filter",
            "deepleo",
            "disable_emoji_spoken_text",
            "responsible_ai_policy_235",
            "enablemm",
            "h3precise"
            "dtappid",
            "cricinfo",
            "cricinfov2",
            "dv3sugg",
            "nojbfedge"
        ]
    }

def format_message(msg: dict) -> str:
    return json.dumps(msg, ensure_ascii=False) + Defaults.delimiter

def create_message(conversation: Conversation, prompt: str, context: str=None) -> str:
    struct = {
        'arguments': [
            {
                **Defaults.optionsSets,
                'source': 'cib',
                'allowedMessageTypes': Defaults.allowedMessageTypes,
                'sliceIds': Defaults.sliceIds,
                'traceId': os.urandom(16).hex(),
                'isStartOfSession': True,
                'message': Defaults.location | {
                    'author': 'user',
                    'inputMethod': 'Keyboard',
                    'text': prompt,
                    'messageType': 'Chat'
                },
                'conversationSignature': conversation.conversationSignature,
                'participant': {
                    'id': conversation.clientId
                },
                'conversationId': conversation.conversationId
            }
        ],
        'invocationId': '0',
        'target': 'chat',
        'type': 4
    }

    if context:
        struct['arguments'][0]['previousMessages'] = [{
            "author": "user",
            "description": context,
            "contextType": "WebPage",
            "messageType": "Context",
            "messageId": "discover-web--page-ping-mriduna-----"
        }]
    return format_message(struct)

async def stream_generate(
        prompt: str,
        context: str=None,
        cookies: dict=None
    ):
    async with ClientSession(
        timeout=aiohttp.ClientTimeout(total=900),
        cookies=cookies,
        headers=Defaults.headers,
    ) as session:
        conversation = await create_conversation(session)
        try:
            async with session.ws_connect(
                'wss://sydney.bing.com/sydney/ChatHub',
                autoping=False,
            ) as wss:
                
                await wss.send_str(format_message({'protocol': 'json', 'version': 1}))
                msg = await wss.receive(timeout=900)

                await wss.send_str(create_message(conversation, prompt, context))

                response_txt = ''
                result_text = ''
                returned_text = ''
                final = False

                while not final:
                    msg = await wss.receive(timeout=900)
                    objects = msg.data.split(Defaults.delimiter)
                    for obj in objects:
                        if obj is None or not obj:
                            continue

                        response = json.loads(obj)
                        if response.get('type') == 1 and response['arguments'][0].get('messages'):
                            message = response['arguments'][0]['messages'][0]
                            if (message['contentOrigin'] != 'Apology'):
                                response_txt = result_text + \
                                    message['adaptiveCards'][0]['body'][0].get('text', '')
                                
                                if message.get('messageType'):
                                    inline_txt = message['adaptiveCards'][0]['body'][0]['inlines'][0].get('text')
                                    response_txt += inline_txt + '\n'
                                    result_text += inline_txt + '\n'

                            if response_txt.startswith(returned_text):
                                new = response_txt[len(returned_text):]
                                if new != "\n":
                                    yield new
                                    returned_text = response_txt
                        elif response.get('type') == 2:
                            result = response['item']['result']
                            if result.get('error'):
                                raise Exception(f"{result['value']}: {result['message']}")
                            final = True
                            break
        finally:
            await delete_conversation(session, conversation)

def run(generator: AsyncGenerator[Union[Any, str], Any]):
    loop = asyncio.get_event_loop()
    gen = generator.__aiter__()

    while True:
        try:
            yield loop.run_until_complete(gen.__anext__())

        except StopAsyncIteration:
            break<|MERGE_RESOLUTION|>--- conflicted
+++ resolved
@@ -1,26 +1,3 @@
-<<<<<<< HEAD
-import asyncio, json, os, random, aiohttp
-
-from aiohttp import ClientSession
-
-from ..typing import Any, AsyncGenerator, CreateResult, Union
-from .base_provider import AsyncGeneratorProvider, get_cookies
-
-class Bing(AsyncGeneratorProvider):
-    url = "https://bing.com/chat"
-    supports_gpt_4 = True
-    working=True
-    supports_stream=True
-    needs_auth=True
-
-    @staticmethod
-    def create_completion(
-        model: str,
-        messages: list[dict[str, str]],
-        cookies: dict,
-        **kwargs
-    ) -> AsyncGenerator:
-=======
 import asyncio, aiohttp, json, os, random
 
 from aiohttp        import ClientSession
@@ -39,19 +16,16 @@
             model: str,
             messages: list[dict[str, str]],
             cookies: dict = get_cookies(".bing.com"), **kwargs) -> AsyncGenerator:
->>>>>>> efd75a11
         
         if len(messages) < 2:
             prompt = messages[0]["content"]
             context = None
-
         else:
             prompt = messages[-1]["content"]
             context = create_context(messages[:-1])
         
         if cookies:
             #TODO: Will implement proper cookie retrieval later and use a try-except mechanism in 'stream_generate' instead of defaulting the cookie value like this
-            #cookies_dict = get_cookies(".bing.com")
             cookies_dict = {
                 'MUID': '',
                 'BCP': '',
