--- conflicted
+++ resolved
@@ -20,11 +20,7 @@
     
     default_model = BlackForestLabsFlux1Dev.default_model
     default_vision_model = Qwen_QVQ_72B.default_model
-<<<<<<< HEAD
-    providers = [BlackForestLabsFlux1Dev, BlackForestLabsFlux1Schnell, VoodoohopFlux1Schnell, StableDiffusion35Large, Qwen_QVQ_72B, Qwen_Qwen_2_72B_Instruct]
-=======
-    providers = [BlackForestLabsFlux1Dev, BlackForestLabsFlux1Schnell, VoodoohopFlux1Schnell, StableDiffusion35Large, CohereForAI, Qwen_QVQ_72B]
->>>>>>> f1bede1a
+    providers = [BlackForestLabsFlux1Dev, BlackForestLabsFlux1Schnell, VoodoohopFlux1Schnell, StableDiffusion35Large, CohereForAI, Qwen_QVQ_72B, Qwen_Qwen_2_72B_Instruct]
 
     @classmethod
     def get_parameters(cls, **kwargs) -> dict:
