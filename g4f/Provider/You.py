from __future__ import annotations

import re
import json
import base64
import uuid

from ..typing import AsyncResult, Messages, ImageType, Cookies
from .base_provider import AsyncGeneratorProvider, ProviderModelMixin
from .helper import format_prompt
<<<<<<< HEAD
from ..image import ImageResponse, to_bytes, is_accepted_format
from ..requests import StreamSession, FormData, raise_for_status
from ..errors import MissingRequirementsError
=======
from ..image import to_bytes, ImageResponse
from ..requests import StreamSession, FormData, raise_for_status
>>>>>>> 84475b41

from .you.har_file import get_dfp_telemetry_id

class You(AsyncGeneratorProvider, ProviderModelMixin):
    url = "https://you.com"
    working = True
    supports_gpt_35_turbo = True
    supports_gpt_4 = True
    default_model = "gpt-3.5-turbo"
    models = [
        "gpt-3.5-turbo",
        "gpt-4",
        "gpt-4-turbo",
        "claude-instant",
        "claude-2",
        "claude-3-opus",
        "claude-3-sonnet",
        "gemini-pro",
        "zephyr",
        "dall-e",
    ]
    model_aliases = {
        "claude-v2": "claude-2"
    }
    _cookies = None
    _cookies_used = 0

    @classmethod
    async def create_async_generator(
        cls,
        model: str,
        messages: Messages,
        stream: bool = True,
        image: ImageType = None,
        image_name: str = None,
        proxy: str = None,
        timeout: int = 240,
        chat_mode: str = "default",
        **kwargs,
    ) -> AsyncResult:
        if image is not None:
            chat_mode = "agent"
        elif not model or model == cls.default_model:
            ...
        elif model.startswith("dall-e"):
            chat_mode = "create"
            messages = [messages[-1]]
        else:
            chat_mode = "custom"
            model = cls.get_model(model)
        async with StreamSession(
            proxies={"all": proxy},
<<<<<<< HEAD
            impersonate="chrome",
            timeout=(30, timeout)
=======
            impersonate="chrome"
>>>>>>> 84475b41
        ) as session:
            cookies = await cls.get_cookies(session) if chat_mode != "default" else None
            upload = json.dumps([await cls.upload_file(session, cookies, to_bytes(image), image_name)]) if image else ""
            headers = {
                "Accept": "text/event-stream",
                "Referer": f"{cls.url}/search?fromSearchBar=true&tbm=youchat",
            }
            data = {
                "userFiles": upload,
                "q": format_prompt(messages),
                "domain": "youchat",
                "selectedChatMode": chat_mode,
            }
            params = {
                "userFiles": upload,
                "selectedChatMode": chat_mode,
            }
            if chat_mode == "custom":
                params["selectedAIModel"] = model.replace("-", "_")
            async with (session.post if chat_mode == "default" else session.get)(
                f"{cls.url}/api/streamingSearch",
                data=data,
                params=params,
                headers=headers,
                cookies=cookies
            ) as response:
                await raise_for_status(response)
                async for line in response.iter_lines():
                    if line.startswith(b'event: '):
                        event = line[7:].decode()
                    elif line.startswith(b'data: '):
                        if event in ["youChatUpdate", "youChatToken"]:
                            data = json.loads(line[6:])
                        if event == "youChatToken" and event in data:
                            yield data[event]
                        elif event == "youChatUpdate" and "t" in data and data["t"] is not None:
                            match = re.search(r"!\[fig\]\((.+?)\)", data["t"])
                            if match:
                                yield ImageResponse(match.group(1), messages[-1]["content"])
                            else:
                                yield data["t"]                         

    @classmethod
    async def upload_file(cls, client: StreamSession, cookies: Cookies, file: bytes, filename: str = None) -> dict:
        async with client.get(
            f"{cls.url}/api/get_nonce",
            cookies=cookies,
        ) as response:
            await raise_for_status(response)
            upload_nonce = await response.text()
        data = FormData()
        data.add_field('file', file, content_type=is_accepted_format(file), filename=filename)
        async with client.post(
            f"{cls.url}/api/upload",
            data=data,
            headers={
                "X-Upload-Nonce": upload_nonce,
            },
            cookies=cookies
        ) as response:
            await raise_for_status(response)
            result = await response.json()
        result["user_filename"] = filename
        result["size"] = len(file)
        return result

    @classmethod
    async def get_cookies(cls, client: StreamSession) -> Cookies:
        if not cls._cookies or cls._cookies_used >= 5:
            cls._cookies = await cls.create_cookies(client)
            cls._cookies_used = 0
        cls._cookies_used += 1
        return cls._cookies        

    @classmethod
    def get_sdk(cls) -> str:
        return base64.standard_b64encode(json.dumps({
            "event_id":f"event-id-{str(uuid.uuid4())}",
            "app_session_id":f"app-session-id-{str(uuid.uuid4())}",
            "persistent_id":f"persistent-id-{uuid.uuid4()}",
            "client_sent_at":"","timezone":"",
            "stytch_user_id":f"user-live-{uuid.uuid4()}",
            "stytch_session_id":f"session-live-{uuid.uuid4()}",
            "app":{"identifier":"you.com"},
            "sdk":{"identifier":"Stytch.js Javascript SDK","version":"3.3.0"
        }}).encode()).decode()

    def get_auth() -> str:
        auth_uuid = "507a52ad-7e69-496b-aee0-1c9863c7c8"
        auth_token = f"public-token-live-{auth_uuid}bb:public-token-live-{auth_uuid}19"
        auth = base64.standard_b64encode(auth_token.encode()).decode()
        return f"Basic {auth}"

    @classmethod
    async def create_cookies(cls, client: StreamSession) -> Cookies:
        user_uuid = str(uuid.uuid4())
        async with client.post(
            "https://web.stytch.com/sdk/v1/passwords",
            headers={
                "Authorization": cls.get_auth(),
                "X-SDK-Client": cls.get_sdk(),
                "X-SDK-Parent-Host": cls.url
            },
            json={
                "dfp_telemetry_id": await get_dfp_telemetry_id(),
                "email": f"{user_uuid}@gmail.com",
                "password": f"{user_uuid}#{user_uuid}",
                "dfp_telemetry_id": f"{uuid.uuid4()}",
                "session_duration_minutes": 129600
            }
        ) as response:
            await raise_for_status(response)
            session = (await response.json())["data"]
        return {
            "stytch_session": session["session_token"],
            'stytch_session_jwt': session["session_jwt"],
            'ydc_stytch_session': session["session_token"],
            'ydc_stytch_session_jwt': session["session_jwt"],
        }<|MERGE_RESOLUTION|>--- conflicted
+++ resolved
@@ -8,14 +8,9 @@
 from ..typing import AsyncResult, Messages, ImageType, Cookies
 from .base_provider import AsyncGeneratorProvider, ProviderModelMixin
 from .helper import format_prompt
-<<<<<<< HEAD
 from ..image import ImageResponse, to_bytes, is_accepted_format
 from ..requests import StreamSession, FormData, raise_for_status
 from ..errors import MissingRequirementsError
-=======
-from ..image import to_bytes, ImageResponse
-from ..requests import StreamSession, FormData, raise_for_status
->>>>>>> 84475b41
 
 from .you.har_file import get_dfp_telemetry_id
 
@@ -68,12 +63,8 @@
             model = cls.get_model(model)
         async with StreamSession(
             proxies={"all": proxy},
-<<<<<<< HEAD
             impersonate="chrome",
             timeout=(30, timeout)
-=======
-            impersonate="chrome"
->>>>>>> 84475b41
         ) as session:
             cookies = await cls.get_cookies(session) if chat_mode != "default" else None
             upload = json.dumps([await cls.upload_file(session, cookies, to_bytes(image), image_name)]) if image else ""
